--- conflicted
+++ resolved
@@ -135,14 +135,7 @@
     /// Start to elect this node as leader
     #[tracing::instrument(level = "debug", skip(self))]
     pub(crate) fn elect(&mut self) {
-<<<<<<< HEAD
-        // init election
-        self.enter_leader();
-        // TODO: this should be part of the job of enter_leader()
-        self.state.vote = Vote::new(self.state.vote.term + 1, self.id);
-=======
         self.handle_vote_change(&Vote::new(self.state.vote.term + 1, self.id)).unwrap();
->>>>>>> dc4dc8c5
 
         // Safe unwrap()
         let leader = self.state.internal_server_state.leading_mut().unwrap();
@@ -180,11 +173,7 @@
         );
 
         let res = if req.last_log_id >= self.state.last_log_id() {
-<<<<<<< HEAD
-            self.internal_handle_vote_change(&req.vote)
-=======
             self.handle_vote_change(&req.vote)
->>>>>>> dc4dc8c5
         } else {
             Err(RejectVoteRequest::ByLastLogId(self.state.last_log_id()))
         };
@@ -384,11 +373,7 @@
             "local state"
         );
 
-<<<<<<< HEAD
-        let res = self.internal_handle_vote_change(vote);
-=======
         let res = self.handle_vote_change(vote);
->>>>>>> dc4dc8c5
         if let Err(rejected) = res {
             return rejected.into();
         }
@@ -1032,19 +1017,9 @@
     /// Check and change vote.
     /// This is used by all 3 RPC append-entries, vote, install-snapshot to check the `vote` field.
     ///
-<<<<<<< HEAD
-    /// Grant vote if [vote, last_log_id] >= mine by vector comparison.
-    /// Note: A greater `vote` won't be stored if `last_log_id` is smaller.
-    /// We do not need to upgrade `vote` for a node that can not become leader.
-    ///
-    /// If the `vote` is committed, i.e., it is granted by a quorum, then the vote holder, e.g. the leader already has
-    /// all of the committed logs, thus in such case, we do not need to check `last_log_id`.
-    pub(crate) fn internal_handle_vote_change(&mut self, vote: &Vote<NID>) -> Result<(), RejectVoteRequest<NID>> {
-=======
     /// Grant vote if vote >= mine.
     /// Note: This method does not check last-log-id. handle-vote-request has to deal with last-log-id itself.
     pub(crate) fn handle_vote_change(&mut self, vote: &Vote<NID>) -> Result<(), RejectVoteRequest<NID>> {
->>>>>>> dc4dc8c5
         // Partial ord compare:
         // Vote does not has to be total ord.
         // `!(a >= b)` does not imply `a < b`.
@@ -1058,20 +1033,6 @@
 
         // Grant the vote
 
-<<<<<<< HEAD
-        // If the vote is granted by a quorum, this node should not try to elect.
-        let can_be_leader = !vote.committed;
-
-        // There is an active leader or an active candidate.
-        // Do not elect for a while.
-        self.push_command(Command::InstallElectionTimer { can_be_leader });
-        if vote.committed {
-            // There is an active leader, reject election for a while.
-            self.push_command(Command::RejectElection {});
-        }
-
-=======
->>>>>>> dc4dc8c5
         if vote > &self.state.vote {
             self.state.vote = *vote;
             self.push_command(Command::SaveVote { vote: *vote });
@@ -1114,11 +1075,7 @@
     /// The node is candidate or leader
     fn is_becoming_leader(&self) -> bool {
         // self.state.vote.node_id == self.id
-<<<<<<< HEAD
-        self.state.leader.is_some()
-=======
         self.state.internal_server_state.is_leading()
->>>>>>> dc4dc8c5
     }
 
     fn is_leader(&self) -> bool {
